--- conflicted
+++ resolved
@@ -709,9 +709,4 @@
     end_time_str = time.strftime(
         "%Y-%m-%d %H:%M:%S", time.localtime(end_time)
     )
-<<<<<<< HEAD
-    print(f"Simulation started at {start_time} and ended at {end_time}")
-    tracker.stop()
-=======
-    print(f"Simulation started at {start_time_str} and ended at {end_time_str}")
->>>>>>> 65704ec4
+    print(f"Simulation started at {start_time_str} and ended at {end_time_str}")